--- conflicted
+++ resolved
@@ -165,33 +165,8 @@
     metaTest "vantiq.models:coco:1.1@meta"
     metaTest "vantiq.models:coco:1.1@pb"
 
-<<<<<<< HEAD
     // The following imports the Java OpenCV API * jar files representing the various JNI libraries (by platform)
-    compile "org.bytedeco:javacv-platform:${javaCvVersion}"
-=======
-
-    // This imports OpenCV if it is needed, and throws an error if OpenCV is needed but not properly setup
-    // The opencv
-    if (!opencvDependentFiles.getFiles().isEmpty()) { // Only look for OpenCV if we need it
-        if (System.env.OPENCV_LOC == null ) { // Fail out if OpenCV is not available 
-            // Setting depFileNames to the files still dependent on OpenCV
-            def depFileNames = "'"
-            opencvDependentFiles.getFiles().forEach {file -> depFileNames += file.getName() + "', '"}
-            depFileNames = depFileNames.substring(0, depFileNames.length() - 3) // Remove the last ", '"
-            throw new Exception("Environment variable 'OPENCV_LOC' is not set. Either set it to a location containing " + 
-            "opencv-${opencvVersion}.jar and the compiled OpenCV library, or remove the following files: ${depFileNames}")
-        } else if (!file("${System.env.OPENCV_LOC}/opencv-${opencvVersion}.jar").exists()) { // Fail out if the OpenCV jar is missing
-            // Setting depFileNames to the files still dependent on OpenCV
-            def depFileNames = "'"
-            opencvDependentFiles.getFiles().forEach {file -> depFileNames += file.getName() + "', '"}
-            depFileNames = depFileNames.substring(0, depFileNames.length() - 3) // Remove the last ", '"
-            throw new Exception("Could not find opencv-${opencvVersion}.jar in '${System.env.OPENCV_LOC}'. Either add the jar to the "
-                + "folder specified in the environment variable OPENCV_LOC or remove the following files: ${depFileNames}")
-        } else {
-            implementation files("${System.env.OPENCV_LOC}/opencv-${opencvVersion}.jar")
-        }
-    }
->>>>>>> 71780920
+    implementation "org.bytedeco:javacv-platform:${javaCvVersion}"
     
     // Used for uploading documents (images) to VANTIQ with VANTIQ SDK
     implementation "io.vantiq:vantiq-sdk:${vantiqSDKVersion}"
