/*
 * Copyright (c) 2019 Vantiq, Inc.
 *
 * All rights reserved.
 *
 * SPDX: MIT
 */

package io.vantiq.extsrc.objectRecognition.neuralNet;

import com.google.gson.JsonArray;
import com.google.gson.JsonElement;
import com.google.gson.JsonObject;
import io.vantiq.client.Vantiq;
import io.vantiq.client.VantiqResponse;
import io.vantiq.extsrc.objectRecognition.ObjectRecognitionConfigHandler;
import io.vantiq.extsrc.objectRecognition.ObjectRecognitionCore;
import lombok.extern.slf4j.Slf4j;
import org.junit.After;
import org.junit.AfterClass;
import org.junit.BeforeClass;
import org.junit.Test;

import java.util.ArrayList;
import java.util.HashMap;
import java.util.LinkedHashMap;
import java.util.List;
import java.util.Map;

import static org.junit.Assert.assertEquals;
import static org.junit.Assert.assertNotNull;
import static org.junit.Assert.assertTrue;
import static org.junit.Assert.fail;
import static org.junit.Assume.assumeTrue;

@Slf4j
public class TestYoloQueriesLocationMapper extends NeuralNetTestBase {
    static Vantiq vantiq;
    static VantiqResponse vantiqResponse;
    static ObjectRecognitionCore core;

    static final int CORE_START_TIMEOUT = 10;
    static final String COCO_MODEL_VERSION = "1.2";
    static final String PB_FILE = "coco-" + COCO_MODEL_VERSION + ".pb";
    static final String META_FILE = "coco-" + COCO_MODEL_VERSION + ".meta";
    static final String OUTPUT_DIR = System.getProperty("buildDir") + "/resources/out";
<<<<<<< HEAD
    static final String IP_CAMERA_ADDRESS =
            "http://220.254.136.170/cgi-bin/camera" +
                    "?resolution=640&quality=1&Language=0&1636763912";
=======
>>>>>>> 71780920
    static final Double ACCEPTABLE_DELTA = 0.0001d;
    static final Long REQUIRED_IMAGES = 4L;
    static final int IMAGE_ATTEMPTS = 40;

    @BeforeClass
    public static void setup() throws Exception {
        // Only run test with intended vantiq availability
        assumeTrue(testAuthToken != null && testVantiqServer != null);

        vantiq = new io.vantiq.client.Vantiq(testVantiqServer);
        vantiq.setAccessToken(testAuthToken);

        try {
            createSourceImpl(vantiq);
        } catch (Exception e) {
            fail("Trapped exception creating source impl: " + e);
        }
        createServerConfig();
    }

    @SuppressWarnings("PMD.JUnit4TestShouldUseAfterAnnotation")
    @AfterClass
    public static void tearDown() {
        if (core != null) {
            core.stop();
            core = null;
        }
        if (vantiq != null && vantiq.isAuthenticated()) {
            deleteSource(vantiq);
            deleteFilesFromVantiq();

            try {
                deleteSourceImpl(vantiq);
            } catch (Exception e) {
                assert false;
            }
        }
        deleteDirectory(OUTPUT_DIR);
    }

    @After
    public void cleanup() {
        // Need to close the core here.  If not, we have a race condition when the new source
        // is created.  This core may "get" the configuration before the newly created core does,
        // and then things sit & hang (or, now, fail after too many retries).
        if (core != null) {
            core.stop();
            core = null;
        }
        if (vantiq != null && vantiq.isAuthenticated()) {
            deleteSource(vantiq);
        }
    }

    @Test
    public void testLocationMapperSimple() {
        PointChecker checker = new Plus50Checker();
        performMapperTest(plus50SrcPts, plus50DstPts, false, checker);
    }

    @Test
    public void testLocationMapperSimpleGJ() {
        PointChecker checker = new Plus50GJChecker();
        performMapperTest(plus50SrcPts, plus50DstPts, true, checker);
    }

    @Test
    public void testLocationMapperDoubler() {
        PointChecker checker = new XIdentYTimes2();
        performMapperTest(xIdentYTimes2SrcPts, xIdentYTimes2DstPts, false, checker);
    }

    @Test
    public void testLocationMapperDoublerGJ() {
        PointChecker checker = new XIdentYTimes2GJ();
        performMapperTest(xIdentYTimes2SrcPts, xIdentYTimes2DstPts, true, checker);
    }

    interface PointChecker {
        void check(JsonObject resLoc, JsonObject mappedLoc);
    }

    public void performMapperTest(Float[][] srcPts, Float[][] dstPts, boolean geoJsonResults, PointChecker ptChecker) {
        setupSource(createSourceDef(buildConverterSpec(srcPts, dstPts, geoJsonResults)));
        VantiqResponse result;

        Map<String,Object> params = new LinkedHashMap<String,Object>();
        params.put("operation", "processNextFrame");
        params.put("sendFullResponse", true);

        long imagesProcessed = 0;    // We must process 5 images that have results.
                                    // There may be some that contain nothing of interest
        int imageAttempts = 0;
        while (imagesProcessed < REQUIRED_IMAGES && imageAttempts < IMAGE_ATTEMPTS) {
            imageAttempts += 1;
            result = querySource(params);
            log.debug("Ran query, result: {}", result);

            assertTrue("Bad response status", result.isSuccess());
            int status = result.getStatusCode();
            assertTrue("invalid status", status >= 200 && status < 300);

            // Get the path to the saved image in VANTIQ
            JsonObject responseObj = (JsonObject) result.getBody();

            JsonElement resJson = responseObj.get("results");
            log.debug("results: {}", resJson);

            JsonArray resMap = resJson.getAsJsonArray();
            JsonElement mappedJson = responseObj.get("mappedResults");
            log.debug("mappedResults: {}", mappedJson);
            JsonArray mappedMap = mappedJson.getAsJsonArray();

            assertNotNull("No results", resMap);
            assertNotNull("No mapped results", mappedMap);
            assertEquals("Mismatched result size", resMap.size(), mappedMap.size());
            if (resMap.size() > 0) {
                imagesProcessed += 1;
                assertTrue("No results to check", resMap.size() > 0);

                for (int i = 0; i < resMap.size(); i++) {
                    JsonObject resEntry = resMap.get(i).getAsJsonObject();
                    JsonObject mappedEntry = mappedMap.get(i).getAsJsonObject();
                    assertEquals("Confidence mismatch", resEntry.get("confidence").getAsFloat(),
                            mappedEntry.get("confidence").getAsFloat(), 0f);
                    assertEquals("Label mismatch", resEntry.get("label").getAsString(),
                            mappedEntry.get("label").getAsString());
                    JsonObject resLoc = resEntry.get("location").getAsJsonObject();
                    JsonObject mappedLoc = mappedEntry.get("location").getAsJsonObject();
                    log.debug("resLoc: {}", resLoc);
                    log.debug("mappedLoc: {}", mappedLoc);
                    ptChecker.check(resLoc, mappedLoc);
                }
            }
        }
        assertEquals("(This means the camera we're using is out or that there's nothing interesting going on) " +
                "insufficient images with data",
                (Long) REQUIRED_IMAGES, (Long) imagesProcessed);
    }

    public static VantiqResponse querySource(Map<String,Object> params) {
        return vantiq.query(SOURCE_NAME, params);
    }

    public static void setupSource(Map<String,Object> sourceDef) {
        VantiqResponse insertResponse = vantiq.insert("system.sources", sourceDef);
        assertTrue("Cannot create source: " + insertResponse.toString(), insertResponse.isSuccess());
        if (insertResponse.isSuccess()) {
            core = new ObjectRecognitionCore(SOURCE_NAME, testAuthToken, testVantiqServer, MODEL_DIRECTORY);
            core.start(CORE_START_TIMEOUT);
        }
    }

    public static Map<String, Object> buildConverterSpec(Float[][] srcPts, Float[][] dstPts, boolean resultsAsGeoJSON) {
        assertEquals("Bad source point list",
                (long) ObjectRecognitionConfigHandler.REQUIRED_MAPPING_COORDINATES, srcPts.length);
        assertEquals("Bad destination point list",
                (long) ObjectRecognitionConfigHandler.REQUIRED_MAPPING_COORDINATES, dstPts.length);

        Map<String, Object> mapper = new HashMap<>();
        List<Map> imgCoords = new ArrayList<>();
        List<Map> mappedCoords = new ArrayList<>();

        mapper.put(ObjectRecognitionConfigHandler.IMAGE_COORDINATES, imgCoords);
        mapper.put(ObjectRecognitionConfigHandler.MAPPED_COORDINATES, mappedCoords);
        mapper.put(ObjectRecognitionConfigHandler.RESULTS_AS_GEOJSON, resultsAsGeoJSON);

        // Now, let's construct some reasonable coordinate lists to validate setup.

        for (int i = 0; i < ObjectRecognitionConfigHandler.REQUIRED_MAPPING_COORDINATES; i++) {
            Map<String, Object> aCoord = new HashMap<>();

            aCoord.put(ObjectRecognitionConfigHandler.COORDINATE_X, srcPts[i][0]);
            aCoord.put(ObjectRecognitionConfigHandler.COORDINATE_Y, srcPts[i][1]);
            imgCoords.add(aCoord);

            aCoord = new HashMap<>();
            aCoord.put(ObjectRecognitionConfigHandler.COORDINATE_X, dstPts[i][0]);
            aCoord.put(ObjectRecognitionConfigHandler.COORDINATE_Y, dstPts[i][1]);
            mappedCoords.add(aCoord);
        }
        log.debug("Constructed Mapper: {}", mapper);
        return mapper;
    }

    public static Map<String,Object> createSourceDef(Map<String, Object> imgConvSpec) {
        Map<String,Object> sourceDef = new LinkedHashMap<String,Object>();
        Map<String,Object> sourceConfig = new LinkedHashMap<String,Object>();
        Map<String,Object> objRecConfig = new LinkedHashMap<String,Object>();
        Map<String,Object> dataSource = new LinkedHashMap<String,Object>();
        Map<String,Object> general = new LinkedHashMap<String,Object>();
        Map<String,Object> neuralNet = new LinkedHashMap<String,Object>();

        // Setting up dataSource config options
<<<<<<< HEAD
        dataSource.put("camera", IP_CAMERA_ADDRESS);

=======
        dataSource.put("camera", IP_CAMERA_URL);
>>>>>>> 71780920
        dataSource.put("type", "network");

        // Setting up general config options
        general.put("allowQueries", true);

        // Setting up neuralNet config options
        neuralNet.put("pbFile", PB_FILE);
        neuralNet.put("metaFile", META_FILE);
        neuralNet.put("type", "yolo");
        neuralNet.put("saveImage", "local");
        neuralNet.put("outputDir", OUTPUT_DIR);

        // Placing dataSource, general, and neuralNet config options in "objRecConfig"
        objRecConfig.put("dataSource", dataSource);
        objRecConfig.put("general", general);
        objRecConfig.put("neuralNet", neuralNet);

        if (imgConvSpec != null) {
            Map<String, Object> postProcessor = new HashMap<>();
            postProcessor.put(ObjectRecognitionConfigHandler.LOCATION_MAPPER, imgConvSpec);
            objRecConfig.put(ObjectRecognitionConfigHandler.POST_PROCESSOR, postProcessor);
        }

        // Putting objRecConfig in the source configuration
        sourceConfig.put("objRecConfig", objRecConfig);

        // Setting up the source definition
        sourceDef.put("config", sourceConfig);
        sourceDef.put("name", SOURCE_NAME);
        sourceDef.put("type",  OR_SRC_TYPE);
        sourceDef.put("active", "true");
        sourceDef.put("direction", "BOTH");
        log.debug("Source def'n: {}", sourceDef);
        return sourceDef;
    }

    public static void deleteFilesFromVantiq() {
        vantiq.delete(VANTIQ_DOCUMENTS, new HashMap());
        vantiq.delete(VANTIQ_IMAGES, new HashMap());
    }

    // The following are various mapper specifications & checkers

    abstract class BasePointChecker implements PointChecker {
        void checkNull(String[] labels, JsonObject target, String targetName) {
            for (String label : labels) {
                assertNotNull("No " + label + " -- " + targetName, target.get(label));
            }
        }

        abstract public void check(JsonObject resLoc, JsonObject mappedLoc);
    }

    // X + 55, y+50 is the conversion
    static Float[][] plus50SrcPts = new Float[][] { {1.0f,1f}, {2f,1f}, {3f,3f}, {4f,3f}};
    static Float[][] plus50DstPts = new Float[][] { {56.0f,51f}, {57f,51f}, {58f,53f}, {59f,53f}};

    class Plus50Checker extends BasePointChecker {

        public void check(JsonObject resLoc, JsonObject mappedLoc) {
            checkNull(new String[] {"top", "left", "bottom", "right"}, resLoc, "result");
            checkNull(new String[] {"top", "left", "bottom", "right"}, mappedLoc, "mapped");

            assertEquals("mismatch top", resLoc.get("top").getAsFloat() + 50f,
                    mappedLoc.get("top").getAsFloat(), ACCEPTABLE_DELTA);
            assertEquals("mismatch bottom", resLoc.get("bottom").getAsFloat() + 50f,
                    mappedLoc.get("bottom").getAsFloat(), ACCEPTABLE_DELTA);
            assertEquals("mismatch left", resLoc.get("left").getAsFloat() + 55f,
                    mappedLoc.get("left").getAsFloat(), ACCEPTABLE_DELTA);
            assertEquals("mismatch right", resLoc.get("right").getAsFloat() + 55f,
                    mappedLoc.get("right").getAsFloat(), ACCEPTABLE_DELTA);
        }
    }

    /**
     * Check that doing the same plus50 work but converting to GeoJson works as expected...
     */
    class Plus50GJChecker extends BasePointChecker {

        public void check(JsonObject resLoc, JsonObject mappedLoc) {
            checkNull(new String[] {"top", "left", "bottom", "right"}, resLoc, "result");
            checkNull(new String[] {"topLeft", "bottomRight"}, mappedLoc, "mapped");

            JsonObject mappedTl= mappedLoc.get("topLeft").getAsJsonObject();
            JsonObject mappedBr = mappedLoc.get("bottomRight").getAsJsonObject();
            checkNull(new String[] {"type", "coordinates"}, mappedTl, "topLeft");
            checkNull(new String[] {"type", "coordinates"}, mappedBr, "bottomRight");

            assertEquals("Mapped top left isn't a point", "Point", mappedTl.get("type").getAsString());
            assertEquals("Mapped bottom right isn't a point", "Point", mappedBr.get("type").getAsString());

            // Remember that in GeoJSON, coordinates come as [y, x].  So top (y) is first array element...
            assertEquals("mismatch top", resLoc.get("top").getAsFloat() + 50f,
                    mappedTl.get("coordinates").getAsJsonArray().get(0).getAsFloat(),
                    ACCEPTABLE_DELTA);
            assertEquals("mismatch bottom", resLoc.get("bottom").getAsFloat() + 50f,
                    mappedBr.get("coordinates").getAsJsonArray().get(0).getAsFloat(),
                    ACCEPTABLE_DELTA);

            assertEquals("mismatch left", resLoc.get("left").getAsFloat() + 55f,
                    mappedTl.get("coordinates").getAsJsonArray().get(1).getAsFloat(),
                    ACCEPTABLE_DELTA);
            assertEquals("mismatch right", resLoc.get("right").getAsFloat() + 55f,
                    mappedBr.get("coordinates").getAsJsonArray().get(1).getAsFloat(),
                    ACCEPTABLE_DELTA);
        }
    }

    // X unchanged, y doubled is the conversion
    static Float[][] xIdentYTimes2SrcPts = new Float[][] { {1.0f,1f}, {2f,1f}, {3f,3f}, {4f,3f}};
    static Float[][] xIdentYTimes2DstPts = new Float[][] { {1.0f,2f}, {2f,2f}, {3f,6f}, {4f,6f}};

    class XIdentYTimes2 extends BasePointChecker {
        public void check(JsonObject resLoc, JsonObject mappedLoc) {
            checkNull(new String[] {"top", "left", "bottom", "right"}, resLoc, "result");
            checkNull(new String[] {"top", "left", "bottom", "right"}, mappedLoc, "mapped");

            assertEquals("mismatch top", resLoc.get("top").getAsFloat() * 2f,
                    mappedLoc.get("top").getAsFloat(), ACCEPTABLE_DELTA);
            assertEquals("mismatch bottom", resLoc.get("bottom").getAsFloat() * 2f,
                    mappedLoc.get("bottom").getAsFloat(), ACCEPTABLE_DELTA);
            assertEquals("mismatch left", resLoc.get("left").getAsFloat(),
                    mappedLoc.get("left").getAsFloat(), ACCEPTABLE_DELTA);
            assertEquals("mismatch right", resLoc.get("right").getAsFloat(),
                    mappedLoc.get("right").getAsFloat(), ACCEPTABLE_DELTA);
        }
    }

    class XIdentYTimes2GJ extends BasePointChecker {

        public void check(JsonObject resLoc, JsonObject mappedLoc) {
            checkNull(new String[] {"top", "left", "bottom", "right"}, resLoc, "result");
            checkNull(new String[] {"topLeft", "bottomRight"}, mappedLoc, "mapped");

            JsonObject mappedTl= mappedLoc.get("topLeft").getAsJsonObject();
            JsonObject mappedBr = mappedLoc.get("bottomRight").getAsJsonObject();
            checkNull(new String[] {"type", "coordinates"}, mappedTl, "topLeft");
            checkNull(new String[] {"type", "coordinates"}, mappedBr, "bottomRight");

            assertEquals("Mapped top left isn't a point", "Point", mappedTl.get("type").getAsString());
            assertEquals("Mapped bottom right isn't a point", "Point", mappedBr.get("type").getAsString());

            // Remember that in GeoJSON, coordinates come as [y, x].  So top (y) is first array element...
            assertEquals("mismatch top", resLoc.get("top").getAsFloat() * 2f,
                    mappedTl.get("coordinates").getAsJsonArray().get(0).getAsFloat(),
                    ACCEPTABLE_DELTA);
            assertEquals("mismatch bottom", resLoc.get("bottom").getAsFloat() * 2f,
                    mappedBr.get("coordinates").getAsJsonArray().get(0).getAsFloat(),
                    ACCEPTABLE_DELTA);

            assertEquals("mismatch left", resLoc.get("left").getAsFloat(),
                    mappedTl.get("coordinates").getAsJsonArray().get(1).getAsFloat(),
                    ACCEPTABLE_DELTA);
            assertEquals("mismatch right", resLoc.get("right").getAsFloat(),
                    mappedBr.get("coordinates").getAsJsonArray().get(1).getAsFloat(),
                    ACCEPTABLE_DELTA);
        }
    }
}<|MERGE_RESOLUTION|>--- conflicted
+++ resolved
@@ -44,12 +44,6 @@
     static final String PB_FILE = "coco-" + COCO_MODEL_VERSION + ".pb";
     static final String META_FILE = "coco-" + COCO_MODEL_VERSION + ".meta";
     static final String OUTPUT_DIR = System.getProperty("buildDir") + "/resources/out";
-<<<<<<< HEAD
-    static final String IP_CAMERA_ADDRESS =
-            "http://220.254.136.170/cgi-bin/camera" +
-                    "?resolution=640&quality=1&Language=0&1636763912";
-=======
->>>>>>> 71780920
     static final Double ACCEPTABLE_DELTA = 0.0001d;
     static final Long REQUIRED_IMAGES = 4L;
     static final int IMAGE_ATTEMPTS = 40;
@@ -244,12 +238,7 @@
         Map<String,Object> neuralNet = new LinkedHashMap<String,Object>();
 
         // Setting up dataSource config options
-<<<<<<< HEAD
-        dataSource.put("camera", IP_CAMERA_ADDRESS);
-
-=======
         dataSource.put("camera", IP_CAMERA_URL);
->>>>>>> 71780920
         dataSource.put("type", "network");
 
         // Setting up general config options
