--- conflicted
+++ resolved
@@ -22,12 +22,6 @@
 
     static final String FAKE_MODEL_DIR = "";
     static final int CORE_START_TIMEOUT = 10;
-<<<<<<< HEAD
-    // Camera here not really used -- just need it to set up
-    static final String IP_CAMERA_ADDRESS = "http://60.45.181.202:8080/mjpg/video.mjpg";
-
-=======
->>>>>>> 71780920
 
     @BeforeClass
     public static void classSetup() {
