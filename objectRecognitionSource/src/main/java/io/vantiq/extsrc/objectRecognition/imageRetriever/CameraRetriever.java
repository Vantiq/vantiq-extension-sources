
/*
 * Copyright (c) 2018 Vantiq, Inc.
 *
 * All rights reserved.
 * 
 * SPDX: MIT
 */

package io.vantiq.extsrc.objectRecognition.imageRetriever;

import java.util.Map;

import org.opencv.core.Core;
import org.opencv.core.Mat;
import org.opencv.core.MatOfByte;
import org.opencv.imgcodecs.Imgcodecs;
import org.opencv.videoio.VideoCapture;

import io.vantiq.extsrc.objectRecognition.ObjectRecognitionCore;
import io.vantiq.extsrc.objectRecognition.exception.FatalImageException;
import io.vantiq.extsrc.objectRecognition.exception.ImageAcquisitionException;

/**
 * Captures images and returns them as jpeg encoded bytes.
 * Unique settings are: 
 * <ul>
 *  <li>{@code camera}: Required for Config, optional for Query. The index of the camera to read images from. For queries, defaults to the camera specified in the Config.
 * </ul>
 */
public class CameraRetriever implements ImageRetrieverInterface {
	VideoCapture capture;
	
	static {
	    
	}
	
	@Override
    public void setupDataRetrieval(Map<String, ?> dataSourceConfig, ObjectRecognitionCore source) throws Exception {
	    try {
            nu.pattern.OpenCV.loadShared();
        } catch (Throwable t) {
            throw new Exception(this.getClass().getCanonicalName() + ".opencvDependency" 
                    + ": Could not load OpenCv for CameraRetriever."
                    + "This is most likely due to a missing .dll/.so", t);
        }
        if (dataSourceConfig.get("camera") instanceof Integer) {
            int camera = (Integer) dataSourceConfig.get("camera");
<<<<<<< HEAD
            System.loadLibrary(Core.NATIVE_LIBRARY_NAME);
            // nu.pattern.OpenCV.loadShared();
=======
>>>>>>> 9ffc5c40
            capture = new VideoCapture(camera);
            if (!capture.isOpened()) {
                throw new Exception("Could not open requested camera #");
            }
        } else if (dataSourceConfig.get("camera") instanceof String){
            String camera = (String) dataSourceConfig.get("camera");
<<<<<<< HEAD
			System.loadLibrary(Core.NATIVE_LIBRARY_NAME);

//			nu.pattern.OpenCV.loadShared();
=======
>>>>>>> 9ffc5c40
            capture = new VideoCapture(camera);
            if (!capture.isOpened()) {
                throw new Exception("Could not open requested camera");
            }
        } else {
            throw new IllegalArgumentException(this.getClass().getCanonicalName() + ".opencvDependency"  + 
                    "No camera specified in dataSourceConfig");
        }
        if (!capture.isOpened()) {
            throw new Exception("Could not open requested camera");
        }
    }
	
	/**
	 * Obtain the most recent image from the camera
	 */
	@Override
	public byte[] getImage() throws ImageAcquisitionException {
		// Reading the next video frame from the camera
		Mat matrix = new Mat();

		capture.read(matrix);
		
		if (matrix.empty()) {
		    matrix.release();
		    if (!capture.isOpened() ) {
		        throw new FatalImageException("Camera has closed");
		    } else {
		        throw new ImageAcquisitionException("Could not obtain frame from camera");
		    }
		}
	  
	    MatOfByte matOfByte = new MatOfByte();
	    Imgcodecs.imencode(".jpg", matrix, matOfByte);
	    byte [] imageByte = matOfByte.toArray();
	    matOfByte.release();
	    matrix.release();
	    	    
	    return imageByte;
	}
	
	/**
	 * Obtain the most recent image from the specified camera, or the configured camera if no camera is specified
	 */
	@Override
    public byte[] getImage(Map<String, ?> request) throws ImageAcquisitionException {
	    if (request.get("DScamera") instanceof Integer) {
	        int cam = (Integer) request.get("DScamera");
	        VideoCapture cap = new VideoCapture(cam);
	        if (!cap.isOpened()) {
	            cap.release();
	            throw new ImageAcquisitionException("Could not open requested camera");
	        }
	        Mat mat = new Mat();
	        
	        cap.read(mat);
	        if (mat.empty()) {
	            cap.release();
	            mat.release();
	            throw new ImageAcquisitionException("Could not obtain frame from camera");
	        }
	        MatOfByte matOfByte = new MatOfByte();
	        Imgcodecs.imencode(".jpg", mat, matOfByte);
	        byte [] imageByte = matOfByte.toArray();
	        matOfByte.release();
	        mat.release();
	        cap.release();
	                
	        return imageByte;
	    } else {
	        try {
	            return getImage();
	        } catch (FatalImageException e) {
	            throw new ImageAcquisitionException("Default camera failed fatally. Non-defaults still available.");
	        }
	    }
    }
	
	public void close() {
	    capture.release();
	}
}<|MERGE_RESOLUTION|>--- conflicted
+++ resolved
@@ -38,7 +38,7 @@
 	@Override
     public void setupDataRetrieval(Map<String, ?> dataSourceConfig, ObjectRecognitionCore source) throws Exception {
 	    try {
-            nu.pattern.OpenCV.loadShared();
+            System.loadLibrary(Core.NATIVE_LIBRARY_NAME);
         } catch (Throwable t) {
             throw new Exception(this.getClass().getCanonicalName() + ".opencvDependency" 
                     + ": Could not load OpenCv for CameraRetriever."
@@ -46,23 +46,13 @@
         }
         if (dataSourceConfig.get("camera") instanceof Integer) {
             int camera = (Integer) dataSourceConfig.get("camera");
-<<<<<<< HEAD
-            System.loadLibrary(Core.NATIVE_LIBRARY_NAME);
-            // nu.pattern.OpenCV.loadShared();
-=======
->>>>>>> 9ffc5c40
+
             capture = new VideoCapture(camera);
             if (!capture.isOpened()) {
                 throw new Exception("Could not open requested camera #");
             }
         } else if (dataSourceConfig.get("camera") instanceof String){
             String camera = (String) dataSourceConfig.get("camera");
-<<<<<<< HEAD
-			System.loadLibrary(Core.NATIVE_LIBRARY_NAME);
-
-//			nu.pattern.OpenCV.loadShared();
-=======
->>>>>>> 9ffc5c40
             capture = new VideoCapture(camera);
             if (!capture.isOpened()) {
                 throw new Exception("Could not open requested camera");
