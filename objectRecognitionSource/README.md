--- conflicted
+++ resolved
@@ -280,32 +280,16 @@
     received, instead of being immediately available as a JSON object. This is because Query results are mandated
     to be arrays. Default is false.
     
-<<<<<<< HEAD
-Unique query capabilities available for the YOLO Processor are:
-
-*   **NOTE:** All YOLO Processor queries must have an "operation" parameter specified. If this parameter is not specified, it 
-will be set to the default value, "processNextFrame".
-=======
 Unique query capabilities available for the YOLO Processor are as follows:
 
 *   **NOTE:** All YOLO Processor queries should have an "operation" parameter specified. If this parameter is not specified, 
 it will be set to the default value, "processNextFrame".
->>>>>>> 177d432f
 
 *   **Upload images to VANTIQ:**
     *   The user can specify an image, or multiple images to be uploaded to VANTIQ as a document. The images will be those 
     that are saved in the output directory, which is defined in the source configuration.
     *   Parameters:
         *   "operation": Required. Must be set to "upload".
-<<<<<<< HEAD
-        *   *Only one of the following two values *MUST* be specified, or a query error will be returned. If both values are 
-        specified, the imageName value will be used. (For optimal use, only set one of these values.)*
-            *   "imageName": A string value representing the name of the file to be uploaded. If set to "all", then all images 
-            in the output directory will be uploaded.
-            *   "imageDate": A list containing two strings, a start date and an end date. All locally saved images falling 
-            between the start and end date, (inclusive), will be uploaded. Dates must be formatted in the following 
-            manner: "yyyy-MM-dd--HH-mm-ss".
-=======
         *   *You should specify exactly one of the following two values. If neither is specified, a query error will be 
         returned. If both values are specified, the imageName value will be used.*
             *   "imageName": A string value representing the name of the file to be uploaded.
@@ -317,7 +301,6 @@
                     *   \["-", yourEndDate\]. 
                 *   To select *all files* in the output directory, one could use the following value for imageDate: 
                     *   \["-", "-"\].
->>>>>>> 177d432f
         *   "savedResolution": Optional. This value can be set in the exact same way as it is set in the source configuration. 
         If it is defined here as a query parameter, it will override the value set in the source configuration.
     
@@ -326,15 +309,6 @@
     that are saved in the output directory, which is defined in the source configuration.
     *   Parameters:
         *   "operation": Required. Must be set to "delete".
-<<<<<<< HEAD
-        *   *Only one of the following two values *MUST* be specified, or a query error will be returned. If both values are 
-        specified, the imageName value will be used. (For optimal use, only set one of these values.)*
-            *   "imageName": A string value representing the name of the file to be deleted. If set to "all", then all images 
-            in the output directory will be deleted.
-            *   "imageDate": A list containing two strings, a start date and an end date. All locally saved images falling 
-            between the start and end date, (inclusive), will be deleted. Dates must be formatted in the following 
-            manner: "yyyy-MM-dd--HH-mm-ss".
-=======
         *   *You should specify exactly one of the following two values. If neither is specified, a query error will be 
         returned. If both values are specified, the imageName value will be used.*
             *   "imageName": A string value representing the name of the file to be deleted.
@@ -346,7 +320,6 @@
                     *   \["-", yourEndDate\]. 
                 *   To select *all files* in the output directory, one could use the following value for imageDate: 
                     *   \["-", "-"\].
->>>>>>> 177d432f
 
 *   **Process a single frame from the camera defined in the source configuration:**
     *   Parameters:
@@ -363,38 +336,20 @@
 SELECT * FROM SOURCE Camera1 AS results WITH
     	operation:"upload",
     	imageName:"2019-02-08--10-33-36.jpg",
-<<<<<<< HEAD
-    	savedResolution: {longEdge=600}
-=======
     	savedResolution: {longEdge:600}
->>>>>>> 177d432f
 ```
 
 *   Upload Query using imageDate:
 ```
 SELECT * FROM SOURCE Camera1 AS results WITH
     	operation:"upload",
-<<<<<<< HEAD
-    	imageDate:["2019-02-08--10-33-36", "2019-02-08--10-34-06"]
-=======
     	imageDate:["2019-02-08--10-33-36", "2019-02-08--12-45-18"]
->>>>>>> 177d432f
 ```
 
 *   Delete Query using imageName:
 ```
 SELECT * FROM SOURCE Camera1 AS results WITH
     	operation:"delete",
-<<<<<<< HEAD
-    	imageName:"all"
-```
-
-*   Delete Query using imageDate:
-```
-SELECT * FROM SOURCE Camera1 AS results WITH
-    	operation:"delete",
-    	imageDate:["2019-02-08--10-33-36", "2019-02-08--10-34-06"]
-=======
     	imageName:"2019-02-08--10-33-36.jpg"
 ```
 
@@ -403,7 +358,6 @@
 SELECT * FROM SOURCE Camera1 AS results WITH
     	operation:"delete",
     	imageDate:["2019-02-08--10-33-36", "-"]
->>>>>>> 177d432f
 ```
 
 *   Process Next Frame Query:
