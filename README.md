--- conflicted
+++ resolved
@@ -1,6 +1,10 @@
 # vantiq-extension-sources
 
-<<<<<<< HEAD
+> Note:  Use Extension Sources requires VANTIQ Version 1.23 or later.
+
+> Please ensure that the VANTIQ instance with which you are working has been
+> updated to this version or later.
+ 
 # Repository Overview
 
 This repository contains the source code for various VANTIQ Extension Sources as well as SDKs for building these sources.  VANTIQ Extension Sources provide a means by which VANTIQ sources can operate outside of (but related to) a VANTIQ installation.
@@ -16,28 +20,6 @@
 In any case,
 the set of source types needs to be extensible.
 
-=======
-> Note:  Use Extension Sources requires VANTIQ Version 1.23 or later.
-
-> Please ensure that the VANTIQ instance with which you are working has been
-> updated to this version or later.
- 
-# Repository Overview
-
-This repository contains the source code for various VANTIQ Extension Sources as well as SDKs for building these sources.  VANTIQ Extension Sources provide a means by which VANTIQ sources can operate outside of (but related to) a VANTIQ installation.
-
-VANTIQ Extension Sources support the creation of VANTIQ source types.
-Within a VANTIQ system, a *source* is the means by which the VANTIQ system communicates with other systems.
-Each VANTIQ source has a *type* or *implementation*.
-The source type determines defines the type(s) of system(s) with which the source can communicate.
-The VANTIQ system has a variety of source types included,
-but individual enterprises' situations will require connectivity to other systems.
-These other systems may be other commercial or standard systems,
-or they may be a *home-grown* system.
-In any case,
-the set of source types needs to be extensible.
-
->>>>>>> b9c8add5
 VANTIQ Extension Sources provide this extensibility.
 Working with the VANTIQ system,
 an extension source can be constructed and operated outside the VANTIQ installation.
