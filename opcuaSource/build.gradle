--- conflicted
+++ resolved
@@ -19,12 +19,9 @@
     jacksonVersion = '2.9.3'
     eclipseMiloVersion = '0.2.1'
     lombokVersion = '1.16.18'
-<<<<<<< HEAD
     logbackVersion = '1.2.3'
     junitVersion = '4.12'
     commonsCliVersion = '1.4'
-=======
->>>>>>> 9d33c8e8
 }
 
 repositories {
@@ -37,21 +34,12 @@
     compile project(":extjsdk")
 
     compile "org.projectlombok:lombok:${lombokVersion}"
-<<<<<<< HEAD
     compile "ch.qos.logback:logback-classic:${logbackVersion}"
     compile "com.fasterxml.jackson.core:jackson-databind:${jacksonVersion}"
     compile "commons-cli:commons-cli:${commonsCliVersion}"
     compile "org.eclipse.milo:sdk-client:${eclipseMiloVersion}"
 
     testCompile group: 'junit', name: 'junit', version: "${junitVersion}"
-=======
-    compile 'ch.qos.logback:logback-classic:1.2.3'
-    compile "com.fasterxml.jackson.core:jackson-databind:${jacksonVersion}"
-    compile 'commons-cli:commons-cli:1.4'
-    compile 'org.codehaus.groovy:groovy-all:2.3.11'
-    compile "org.eclipse.milo:sdk-client:${eclipseMiloVersion}"
-    testCompile group: 'junit', name: 'junit', version: '4.12'
->>>>>>> 9d33c8e8
     testCompile "org.eclipse.milo:client-examples:${eclipseMiloVersion}"
 }
 
